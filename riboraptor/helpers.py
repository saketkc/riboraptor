--- conflicted
+++ resolved
@@ -677,7 +677,6 @@
     return totals
 
 
-<<<<<<< HEAD
 def complementary_strand(strand):
     """Get complementary strand
 
@@ -698,7 +697,8 @@
         return '+'
     else:
         raise ValueError('Not a valid strand: {}'.format(strand))
-=======
+
+       
 def read_refseq_bed(filepath):
     """Read refseq bed12 from UCSC.
 
@@ -724,5 +724,4 @@
             tx_start = int(tx_start)
             tx_end = int(tx_end)
             refseq[chrom].insert(tx_start, tx_end, strand)
-    return refseq
->>>>>>> 9dc563d2
+    return refseq